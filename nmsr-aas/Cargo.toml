[package]
name = "nmsr-aas"
version = "0.1.2"
edition = "2021"
build = "build.rs"

[dependencies]
nmsr-lib = { path = "../nmsr-lib", features = ["parallel_iters"] }
image = { version = "0.24.6", features = ["png"], default-features = false }

serde = { version = "1.0.163", features = ["derive"] }
serde_json = "1.0.96"
rayon = { version = "1.7.0", optional = true }
bincode = "1.3.3"

base64 = "0.21.2"

<<<<<<< HEAD
actix-web = { version = "4.2.1", features = ["rustls"] }
actix-cors="0.6.4"
reqwest = { version = "0.11.13", features = ["json", "rustls-tls"], default-features = false }
rustls = "0.20.7"
rustls-pemfile = "1.0.1"
=======
actix-web = { version = "4.3.1", features = ["rustls"] }
actix-cors = "0.6.4"
reqwest = { version = "0.11.18", features = ["json", "rustls-tls"], default-features = false }
>>>>>>> e6210005

reqwest-middleware = "0.2.2"
reqwest-tracing = "0.4.5"

rustls = "0.20.8"
rustls-pemfile = "1.0.3"

uuid = "1.4.1"
thiserror = "1.0.43"

parking_lot = "0.12.1"

strum = { version = "0.25.0", features = ["derive"] }

walkdir = "2.3.3"

clap = { version = "4.3.15", features = ["derive"] }
toml = "0.7.6"

governor = "0.6.0"

xxhash-rust = { version = "0.8.6", features = ["xxh3"] }

# Tracing for the win!
tracing = { version = "0.1.37" }
# Allows logging to console
tracing-subscriber = { version = "0.3.17", features = ["env-filter"] }
# Allows tracing of actix-web
tracing-actix-web = { version = "0.7.5", optional = true, features = ["opentelemetry_0_19"] }
# Allows tracing to opentelemetry
tracing-opentelemetry = { version = "0.19.0", optional = true }
opentelemetry = { version = "0.19.0", optional = true, features = ["rt-tokio-current-thread"] }
opentelemetry-otlp = { version = "*", optional = true, features = ["tls-roots"] }
futures-util = { version = "0.3.28", optional = true }

[features]
lazy_parts = ["nmsr-lib/serializable_parts", "rayon"]
ears = ["nmsr-lib/ears"]
tracing = ["dep:tracing-actix-web", "dep:tracing-opentelemetry", "dep:opentelemetry", "dep:opentelemetry-otlp", "reqwest-tracing/opentelemetry_0_19", "dep:futures-util"]

[build-dependencies]
vergen = { version = "8.2.1", default-features = false, features = ["git", "gitcl"] }

[dev-dependencies]
criterion = { version = "0.5.1", features = ["html_reports"] }
vfs = { version = "0.9.0", features = ["embedded-fs"] }
rust-embed = "6.3.0"

[[bench]]
name = "render"
harness = false<|MERGE_RESOLUTION|>--- conflicted
+++ resolved
@@ -15,17 +15,9 @@
 
 base64 = "0.21.2"
 
-<<<<<<< HEAD
-actix-web = { version = "4.2.1", features = ["rustls"] }
-actix-cors="0.6.4"
-reqwest = { version = "0.11.13", features = ["json", "rustls-tls"], default-features = false }
-rustls = "0.20.7"
-rustls-pemfile = "1.0.1"
-=======
 actix-web = { version = "4.3.1", features = ["rustls"] }
 actix-cors = "0.6.4"
 reqwest = { version = "0.11.18", features = ["json", "rustls-tls"], default-features = false }
->>>>>>> e6210005
 
 reqwest-middleware = "0.2.2"
 reqwest-tracing = "0.4.5"
